# Copyright The Lightning AI team.
#
# Licensed under the Apache License, Version 2.0 (the "License");
# you may not use this file except in compliance with the License.
# You may obtain a copy of the License at
#
#     http://www.apache.org/licenses/LICENSE-2.0
#
# Unless required by applicable law or agreed to in writing, software
# distributed under the License is distributed on an "AS IS" BASIS,
# WITHOUT WARRANTIES OR CONDITIONS OF ANY KIND, either express or implied.
# See the License for the specific language governing permissions and
# limitations under the License.
import asyncio
import contextlib
import copy
import logging
import pickle
from contextlib import asynccontextmanager
import inspect
import multiprocessing as mp
from multiprocessing import Manager, Queue, Pipe
from multiprocessing.connection import Connection
from queue import Empty
import uvicorn
import time
import os
import shutil
from typing import Sequence, Optional, Union, List, Dict
import uuid

from fastapi import FastAPI, Depends, HTTPException, BackgroundTasks, Request, Response
from fastapi.security import APIKeyHeader
import sys

from fastapi.responses import StreamingResponse
from starlette.middleware.gzip import GZipMiddleware

from litserve import LitAPI
from litserve.connector import _Connector
from litserve.specs import OpenAISpec
from litserve.specs.base import LitSpec
from litserve.utils import wait_for_queue_timeout, LitAPIStatus, load_and_raise, log_time, Timing

logger = logging.getLogger(__name__)

# if defined, it will require clients to auth with X-API-Key in the header
LIT_SERVER_API_KEY = os.environ.get("LIT_SERVER_API_KEY")

# timeout when we need to poll or wait indefinitely for a result in a loop.
LONG_TIMEOUT = 100


def _inject_context(context: Union[List[dict], dict], func, *args, **kwargs):
    sig = inspect.signature(func)
    if "context" in sig.parameters:
        return func(*args, **kwargs, context=context)
    return func(*args, **kwargs)

@log_time
def get_batch_from_uid(uids, lit_api, request_buffer):
    batches = []
    for uid in uids:
        try:
            x_enc, pipe_s = request_buffer.pop(uid)
        except KeyError:
            continue
        batches.append((x_enc, pipe_s))
    return batches

# @log_time
def collate_requests(
    lit_api: LitAPI, request_queue: Queue, request_buffer: Dict, max_batch_size: int, batch_timeout: float
) -> Optional[List]:
    uids = []
    entered_at = time.time()
    end_time = entered_at + batch_timeout

    while time.time() < end_time and len(uids) < max_batch_size:
        remaining_time = end_time - time.time()
        if remaining_time <= 0:
            break

        try:
            uid = request_queue.get(timeout=min(remaining_time, 0.001))
            uids.append(uid)
        except Empty:
            continue

    if uids:
        return get_batch_from_uid(uids, lit_api, request_buffer)

    return None


def run_single_loop(lit_api: LitAPI, lit_spec: LitSpec, request_queue: Queue, request_buffer: Dict):
    while True:
        try:
            uid = request_queue.get(timeout=1.0)
            try:
                x_enc, pipe_s = request_buffer.pop(uid)
            except KeyError:
                continue
        except (Empty, ValueError):
            continue
        try:
            context = {}
            if hasattr(lit_spec, "populate_context"):
                lit_spec.populate_context(context, x_enc)
            x = _inject_context(
                context,
                lit_api.decode_request,
                x_enc,
            )
            y = _inject_context(
                context,
                lit_api.predict,
                x,
            )
            y_enc = _inject_context(
                context,
                lit_api.encode_response,
                y,
            )

            with contextlib.suppress(BrokenPipeError):
                pipe_s.send((y_enc, LitAPIStatus.OK))
        except Exception as e:
            logger.exception(
                "LitAPI ran into an error while processing the request uid=%s.\n"
                "Please check the error trace for more details.",
                uid,
            )
            with contextlib.suppress(BrokenPipeError):
                pipe_s.send((pickle.dumps(e), LitAPIStatus.ERROR))


def run_batched_loop(
    lit_api: LitAPI,
    lit_spec: LitSpec,
    request_queue: Queue,
    request_buffer: Dict,
    max_batch_size: int,
    batch_timeout: float,
):
    while True:
        batches = collate_requests(
            lit_api,
            request_queue,
            request_buffer,
            max_batch_size,
            batch_timeout,
        )
        if not batches:
            continue

        logger.debug(f"{len(batches)} batched requests received")
        inputs, pipes = zip(*batches)

        try:
            contexts = [{}] * len(inputs)
            if hasattr(lit_spec, "populate_context"):
                for input, context in zip(inputs, contexts):
                    lit_spec.populate_context(context, input)

            x = [
                _inject_context(
                    context,
                    lit_api.decode_request,
                    input,
                )
                for input, context in zip(inputs, contexts)
            ]
            x = lit_api.batch(x)
            y = _inject_context(contexts, lit_api.predict, x)
            outputs = lit_api.unbatch(y)
            for y, pipe_s, context in zip(outputs, pipes, contexts):
                y_enc = _inject_context(context, lit_api.encode_response, y)

                with contextlib.suppress(BrokenPipeError):
                    pipe_s.send((y_enc, LitAPIStatus.OK))
        except Exception as e:
            logger.exception(
                "LitAPI ran into an error while processing the batched request.\n"
                "Please check the error trace for more details."
            )
            err_pkl = pickle.dumps(e)
            with contextlib.suppress(BrokenPipeError):
                for pipe_s in pipes:
                    pipe_s.send((err_pkl, LitAPIStatus.ERROR))


def run_streaming_loop(lit_api: LitAPI, lit_spec: LitSpec, request_queue: Queue, request_buffer: Dict):
    while True:
        try:
            uid = request_queue.get(timeout=1.0)
            logger.debug("uid=%s", uid)
            try:
                x_enc, pipe_s = request_buffer.pop(uid)
            except KeyError:
                continue
        except (Empty, ValueError):
            continue

        try:
            context = {}
            if hasattr(lit_spec, "populate_context"):
                lit_spec.populate_context(context, x_enc)
            x = _inject_context(
                context,
                lit_api.decode_request,
                x_enc,
            )
            y_gen = _inject_context(
                context,
                lit_api.predict,
                x,
            )
            y_enc_gen = _inject_context(
                context,
                lit_api.encode_response,
                y_gen,
            )
            for y_enc in y_enc_gen:
                with contextlib.suppress(BrokenPipeError):
                    y_enc = lit_api.format_encoded_response(y_enc)
                    pipe_s.send((y_enc, LitAPIStatus.OK))
            with contextlib.suppress(BrokenPipeError):
                pipe_s.send(("", LitAPIStatus.FINISH_STREAMING))
        except Exception as e:
            logger.exception(
                "LitAPI ran into an error while processing the streaming request uid=%s.\n"
                "Please check the error trace for more details.",
                uid,
            )
            with contextlib.suppress(BrokenPipeError):
                pipe_s.send((pickle.dumps(e), LitAPIStatus.ERROR))


def run_batched_streaming_loop(
    lit_api: LitAPI,
    lit_spec: LitSpec,
    request_queue: Queue,
    request_buffer: Dict,
    max_batch_size: int,
    batch_timeout: float,
):
    while True:
        batches = collate_requests(
            lit_api,
            request_queue,
            request_buffer,
            max_batch_size,
            batch_timeout,
        )
        if not batches:
            continue

        inputs, pipes = zip(*batches)

        try:
            contexts = [{}] * len(inputs)
            if hasattr(lit_spec, "populate_context"):
                for input, context in zip(inputs, contexts):
                    lit_spec.populate_context(context, input)

            x = [
                _inject_context(
                    context,
                    lit_api.decode_request,
                    input,
                )
                for input, context in zip(inputs, contexts)
            ]
            x = lit_api.batch(x)
            y_iter = _inject_context(contexts, lit_api.predict, x)
            unbatched_iter = lit_api.unbatch(y_iter)
            y_enc_iter = _inject_context(contexts, lit_api.encode_response, unbatched_iter)

            # y_enc_iter -> [[response-1, response-2], [response-1, response-2]]
            for y_batch in y_enc_iter:
                for y_enc, pipe_s in zip(y_batch, pipes):
                    with contextlib.suppress(BrokenPipeError):
                        y_enc = lit_api.format_encoded_response(y_enc)
                        pipe_s.send((y_enc, LitAPIStatus.OK))

            with contextlib.suppress(BrokenPipeError):
                for pipe_s in pipes:
                    pipe_s.send(("", LitAPIStatus.FINISH_STREAMING))
        except Exception as e:
            logger.exception(
                "LitAPI ran into an error while processing the streaming batched request.\n"
                "Please check the error trace for more details."
            )
            err = pickle.dumps(e)
            for pipe_s in pipes:
                pipe_s.send((err, LitAPIStatus.ERROR))


def inference_worker(
    lit_api: LitAPI,
    lit_spec: Optional[LitSpec],
    device: str,
    worker_id: int,
    request_queue: Queue,
    request_buffer: Dict,
    max_batch_size: int,
    batch_timeout: float,
    stream: bool,
):
    lit_api.setup(device)
    lit_api.device = device
    message = f"Setup complete for worker {worker_id}."
    print(message)
    logger.info(message)
    if lit_spec:
        logging.info(f"LitServe will use {lit_spec.__class__.__name__} spec")
    if stream:
        if max_batch_size > 1:
            run_batched_streaming_loop(lit_api, lit_spec, request_queue, request_buffer, max_batch_size, batch_timeout)
        else:
            run_streaming_loop(lit_api, lit_spec, request_queue, request_buffer)
        return

    if max_batch_size > 1:
        run_batched_loop(lit_api, lit_spec, request_queue, request_buffer, max_batch_size, batch_timeout)
    else:
        run_single_loop(
            lit_api,
            lit_spec,
            request_queue,
            request_buffer,
        )


def no_auth():
    pass


def api_key_auth(x_api_key: str = Depends(APIKeyHeader(name="X-API-Key"))):
    if x_api_key != LIT_SERVER_API_KEY:
        raise HTTPException(
            status_code=401, detail="Invalid API Key. Check that you are passing a correct 'X-API-Key' in your header."
        )


def cleanup(request_buffer, uid):
    logger.debug("Cleaning up request uid=%s", uid)
    with contextlib.suppress(KeyError):
        request_buffer.pop(uid)


class LitServer:
    def __init__(
        self,
        lit_api: LitAPI,
        accelerator: str = "auto",
        devices: Union[str, int] = "auto",
        workers_per_device: int = 1,
        timeout: Union[float, bool] = 30,
        max_batch_size: int = 1,
        batch_timeout: float = 0.0,
        api_path: str = "/predict",
        stream: bool = False,
        spec: Optional[LitSpec] = None,
    ):
        if batch_timeout > timeout and timeout not in (False, -1):
            raise ValueError("batch_timeout must be less than timeout")
        if max_batch_size <= 0:
            raise ValueError("max_batch_size must be greater than 0")
        if isinstance(spec, OpenAISpec):
            stream = True

        if not api_path.startswith("/"):
            raise ValueError(
                "api_path must start with '/'. "
                "Please provide a valid api path like '/predict', '/classify', or '/v1/predict'"
            )

        self.api_path = api_path
        lit_api.stream = stream
        lit_api.sanitize(max_batch_size, spec=spec)
        self.app = FastAPI(lifespan=self.lifespan)
<<<<<<< HEAD

        @self.app.middleware("http")
        async def add_process_time_header(request: Request, call_next):
            start_time = time.time()
            response = await call_next(request)
            process_time = time.time() - start_time
            response.headers["X-Process-Time"] = str(process_time)
            return response

=======
        # gzip does not play nicely with streaming, see https://github.com/tiangolo/fastapi/discussions/8448
        if not stream:
            self.app.add_middleware(GZipMiddleware, minimum_size=1000)
>>>>>>> ee1a7b53
        self.lit_api = lit_api
        self.lit_spec = spec
        self.workers_per_device = workers_per_device
        self.max_batch_size = max_batch_size
        self.timeout = timeout
        self.batch_timeout = batch_timeout
        self.stream = stream
        self._connector = _Connector(accelerator=accelerator, devices=devices)

        specs = spec if spec is not None else []
        self._specs = specs if isinstance(specs, Sequence) else [specs]

        decode_request_signature = inspect.signature(lit_api.decode_request)
        encode_response_signature = inspect.signature(lit_api.encode_response)

        self.request_type = decode_request_signature.parameters["request"].annotation
        if self.request_type == decode_request_signature.empty:
            self.request_type = Request

        self.response_type = encode_response_signature.return_annotation
        if self.response_type == encode_response_signature.empty:
            self.response_type = Response

        accelerator = self._connector.accelerator
        devices = self._connector.devices
        if accelerator == "cpu":
            self.devices = [accelerator]
        elif accelerator in ["cuda", "mps"]:
            device_list = devices
            if isinstance(devices, int):
                device_list = range(devices)
            self.devices = [self.device_identifiers(accelerator, device) for device in device_list]

        self.setup_server()

    @asynccontextmanager
    async def lifespan(self, app: FastAPI):
        manager = Manager()
        self.request_buffer = manager.dict()
        self.request_queue = manager.Queue()

        try:
            pickle.dumps(self.lit_api)
            pickle.dumps(self.lit_spec)

        except (pickle.PickleError, AttributeError) as e:
            logging.error(
                "The LitAPI instance provided to LitServer cannot be moved to a worker because "
                "it cannot be pickled. Please ensure all heavy-weight operations, like model "
                "creation, are defined in LitAPI's setup method."
            )
            raise e

        process_list = []
        # NOTE: device: str | List[str], the latter in the case a model needs more than one device to run
        for worker_id, device in enumerate(self.devices * self.workers_per_device):
            if len(device) == 1:
                device = device[0]

            ctx = mp.get_context("spawn")
            process = ctx.Process(
                target=inference_worker,
                args=(
                    self.lit_api,
                    self.lit_spec,
                    device,
                    worker_id,
                    self.request_queue,
                    self.request_buffer,
                    self.max_batch_size,
                    self.batch_timeout,
                    self.stream,
                ),
                daemon=True,
            )
            process.start()
            process_list.append((process, worker_id))

        for spec in self._specs:
            # Objects of Server class are referenced (not copied)
            logging.debug(f"shallow copy for Server is created for for spec {spec}")
            server_copy = copy.copy(self)
            del server_copy.app
            spec.setup(server_copy)

        yield

        for process, worker_id in process_list:
            logging.info(f"terminating worker worker_id={worker_id}")
            process.terminate()

    @log_time
    def new_pipe(self) -> tuple:
        return Pipe()

    def close_pipe(self, pipe_s, pipe_r):
        pipe_s.close()
        pipe_r.close()

    def device_identifiers(self, accelerator, device):
        if isinstance(device, Sequence):
            return [f"{accelerator}:{el}" for el in device]
        return [f"{accelerator}:{device}"]

    def get_from_pipe(self, read):
        while True:
            if read.poll(LONG_TIMEOUT):
                return read.recv()

    @log_time
    async def data_reader(self, read):
        data_available = asyncio.Event()
        loop = asyncio.get_event_loop()
        loop.add_reader(read.fileno(), data_available.set)
        await data_available.wait()
        loop.remove_reader(read.fileno())
        return read.recv()

    async def win_data_streamer(self, read, write, send_status=False):
        # this is a workaround for Windows since asyncio loop.add_reader is not supported.
        # https://docs.python.org/3/library/asyncio-platforms.html
        while True:
            if read.poll(LONG_TIMEOUT):
                response, status = read.recv()
                if status == LitAPIStatus.FINISH_STREAMING:
                    self.close_pipe(read, write)
                    return
                elif status == LitAPIStatus.ERROR:
                    self.close_pipe(read, write)
                    logger.error(
                        "Error occurred while streaming outputs from the inference worker. "
                        "Please check the above traceback."
                    )
                    yield response, status
                    return
                if send_status:
                    yield response, status
                else:
                    yield response

            await asyncio.sleep(0.0001)

    async def data_streamer(self, read: Connection, write: Connection, send_status=False):
        data_available = asyncio.Event()
        queue = asyncio.Queue()
        loop = asyncio.get_event_loop()

        def reader():
            try:
                while read.poll():  # Check if there's data available to read
                    response, status = read.recv()
                    queue.put_nowait((response, status))
                    data_available.set()
            except Exception as e:
                logger.error(f"Exception in reader: {e}")

        loop.add_reader(read.fileno(), reader)

        try:
            while True:
                await data_available.wait()
                data_available.clear()

                while not queue.empty():
                    response, status = await queue.get()
                    if status == LitAPIStatus.FINISH_STREAMING:
                        loop.remove_reader(read.fileno())
                        return
                    if status == LitAPIStatus.ERROR:
                        logger.error(
                            "Error occurred while streaming outputs from the inference worker. "
                            "Please check the above traceback."
                        )
                        loop.remove_reader(read.fileno())
                        if send_status:
                            yield response, status
                        return
                    if send_status:
                        yield response, status
                    else:
                        yield response
        finally:
            loop.remove_reader(read.fileno())

    def cleanup_request(self, request_buffer, uid):
        with contextlib.suppress(KeyError):
            request_buffer.pop(uid)

    def setup_server(self):
        @self.app.get("/", dependencies=[Depends(self.setup_auth())])
        async def index(request: Request) -> Response:
            return Response(content="litserve running")

        @log_time
        async def predict(request: self.request_type, background_tasks: BackgroundTasks) -> self.response_type:
            uid = uuid.uuid4()
            logger.debug(f"Received request uid={uid}")

            read, write = self.new_pipe()

            with Timing(name="await request"):
                if self.request_type == Request:
                    if (request.headers["Content-Type"] == "application/x-www-form-urlencoded" or
                            request.headers["Content-Type"].startswith("multipart/form-data")):
                        buffer_data = (await request.form(), write)
                    else:
                        buffer_data = (await request.json(), write)
                else:
                    buffer_data = (request, write)

            self.request_buffer[uid] = buffer_data
            self.request_queue.put_nowait(uid)

            background_tasks.add_task(self.cleanup_request, self.request_buffer, uid)

            if sys.version_info[0] == 3 and sys.version_info[1] >= 8 and sys.platform.startswith("win"):
                data = await wait_for_queue_timeout(
                    asyncio.to_thread(self.get_from_pipe, read), self.timeout, uid, self.request_buffer
                )
            else:
                data = await wait_for_queue_timeout(self.data_reader(read), self.timeout, uid, self.request_buffer)
            self.close_pipe(read, write)

            response, status = data
            if status == LitAPIStatus.ERROR:
                load_and_raise(response)
            return response

        async def stream_predict(request: self.request_type, background_tasks: BackgroundTasks) -> self.response_type:
            uid = uuid.uuid4()
            logger.debug(f"Received request uid={uid}")

            read, write = self.new_pipe()

            if self.request_type == Request:
                self.request_buffer[uid] = (await request.json(), write)
            else:
                self.request_buffer[uid] = (request, write)

            self.request_queue.put(uid)
            background_tasks.add_task(cleanup, self.request_buffer, uid)

            if sys.version_info[0] == 3 and sys.version_info[1] >= 8 and sys.platform.startswith("win"):
                return StreamingResponse(self.win_data_streamer(read, write))

            return StreamingResponse(self.data_streamer(read, write))

        if not self._specs:
            stream = self.lit_api.stream
            # In the future we might want to differentiate endpoints for streaming vs non-streaming
            # For now we allow either one or the other
            endpoint = self.api_path
            methods = ["POST"]
            self.app.add_api_route(
                endpoint,
                stream_predict if stream else predict,
                methods=methods,
                dependencies=[Depends(self.setup_auth())],
            )

        for spec in self._specs:
            spec: LitSpec
            # TODO check that path is not clashing
            for path, endpoint, methods in spec.endpoints:
                self.app.add_api_route(
                    path, endpoint=endpoint, methods=methods, dependencies=[Depends(self.setup_auth())]
                )

    def generate_client_file(self):
        src_path = os.path.join(os.path.dirname(__file__), "python_client.py")
        dest_path = os.path.join(os.getcwd(), "client.py")

        if os.path.exists(dest_path):
            return

        # Copy the file to the destination directory
        try:
            shutil.copy(src_path, dest_path)
            print(f"File '{src_path}' copied to '{dest_path}'")
        except Exception as e:
            print(f"Error copying file: {e}")

    def run(self, port: Union[str, int] = 8000, log_level: str = "info", generate_client_file: bool = True, **kwargs):
        if generate_client_file:
            self.generate_client_file()

        port_msg = f"port must be a value from 1024 to 65535 but got {port}"
        try:
            port = int(port)
        except ValueError:
            raise ValueError(port_msg)

        if not (1024 <= port <= 65535):
            raise ValueError(port_msg)

        uvicorn.run(host="0.0.0.0", port=port, app=self.app, log_level=log_level, **kwargs)

    def setup_auth(self):
        if hasattr(self.lit_api, "authorize") and callable(self.lit_api.authorize):
            return self.lit_api.authorize
        if LIT_SERVER_API_KEY:
            return api_key_auth
        return no_auth<|MERGE_RESOLUTION|>--- conflicted
+++ resolved
@@ -381,7 +381,9 @@
         lit_api.stream = stream
         lit_api.sanitize(max_batch_size, spec=spec)
         self.app = FastAPI(lifespan=self.lifespan)
-<<<<<<< HEAD
+        # gzip does not play nicely with streaming, see https://github.com/tiangolo/fastapi/discussions/8448
+        if not stream:
+            self.app.add_middleware(GZipMiddleware, minimum_size=1000)
 
         @self.app.middleware("http")
         async def add_process_time_header(request: Request, call_next):
@@ -391,11 +393,6 @@
             response.headers["X-Process-Time"] = str(process_time)
             return response
 
-=======
-        # gzip does not play nicely with streaming, see https://github.com/tiangolo/fastapi/discussions/8448
-        if not stream:
-            self.app.add_middleware(GZipMiddleware, minimum_size=1000)
->>>>>>> ee1a7b53
         self.lit_api = lit_api
         self.lit_spec = spec
         self.workers_per_device = workers_per_device
