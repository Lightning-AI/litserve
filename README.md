<div align="center">
<img src="https://pl-bolts-doc-images.s3.us-east-2.amazonaws.com/app-2/litserveLogo.png" alt="LitGPT" height="90px"/>

&nbsp;

# LitServe

**High-throughput serving engine for AI models**

✅ Batching &nbsp; &nbsp;  ✅ Streaming &nbsp; &nbsp;  ✅ Auto-GPU, multi-GPU &nbsp; &nbsp;  ✅ PyTorch/JAX/TF &nbsp; &nbsp;  ✅ Full control &nbsp; &nbsp;  ✅ Auth

---


<p align="center">

<a target="_blank" href="https://lightning.ai/lightning-ai/studios/litserve-hello-world">
  <img src="https://pl-bolts-doc-images.s3.us-east-2.amazonaws.com/app-2/studio-badge.svg" alt="Open In Studio"/>
</a>

</p>

![PyPI - Python Version](https://img.shields.io/pypi/pyversions/litserve)
![cpu-tests](https://github.com/Lightning-AI/litserve/actions/workflows/ci-testing.yml/badge.svg) [![license](https://img.shields.io/badge/License-Apache%202.0-blue.svg)](https://github.com/Lightning-AI/litserve/blob/main/LICENSE) [![Discord](https://img.shields.io/discord/1077906959069626439?style=plastic)](https://discord.gg/VptPCZkGNa)


<p align="center">
  <a href="https://lightning.ai/">Lightning AI</a> •
  <a href="#get-started">Get started</a> •
  <a href="#examples">Examples</a> •
  <a href="#features">Features</a>
</p>

</div>

&nbsp;

# Deploy AI models Lightning fast ⚡
LitServe is a high-throughput serving engine for deploying AI models at scale. LitServe generates an API endpoint for a model, handles batching, streaming, autoscaling across CPU/GPUs and more.

Why we wrote LitServe:

1. Work with any model: LLMs, vision, time-series, etc...
3. We wanted a zero abstraction, minimal, hackable code-base without bloat.
5. Built for enterprise scale (not demos, etc...).
6. Easy enough for researchers, scalable and hackable for engineers.
2. Work on any hardware (GPU/TPU) automatically.
5. Let you focus on model performance, not the serving boilerplate.

Think of LitServe as PyTorch Lightning for model serving (if you're familiar with Lightning) but supports every framework like PyTorch, JAX, Tensorflow and more.

<div align="center">
    <img src="https://github.com/Lightning-AI/litserve/assets/3640001/4a4a5028-1e64-46f3-b0db-ef5b3f636655" height="160px">
</div>

&nbsp;

# Examples
Explore various examples that show different models deployed with LitServe:

| Example  | description | Run |
|---|---|---|
| [Hello world](#implement-a-server)  | Hello world model | <a target="_blank" href="https://lightning.ai/lightning-ai/studios/litserve-hello-world"><img src="https://pl-bolts-doc-images.s3.us-east-2.amazonaws.com/app-2/studio-badge.svg" alt="Open In Studio"/></a> |
| [ANY Hugging face model](https://lightning.ai/lightning-ai/studios/deploy-any-hugging-face-model-instantly)  | **(Text)** Deploy any Hugging Face model | <a target="_blank" href="https://lightning.ai/lightning-ai/studios/deploy-any-hugging-face-model-instantly"><img src="https://pl-bolts-doc-images.s3.us-east-2.amazonaws.com/app-2/studio-badge.svg" alt="Open In Studio"/></a> |
| [Hugging face BERT model](https://lightning.ai/lightning-ai/studios/deploy-a-hugging-face-bert-model)  | **(Text)** Deploy model for tasks like text generation and more | <a target="_blank" href="https://lightning.ai/lightning-ai/studios/deploy-a-hugging-face-bert-model"><img src="https://pl-bolts-doc-images.s3.us-east-2.amazonaws.com/app-2/studio-badge.svg" alt="Open In Studio"/></a>
| [Open AI CLIP](https://lightning.ai/lightning-ai/studios/deploy-open-ai-clip-with-litserve)  | **(Multimodal)** Deploy Open AI CLIP for tasks like image understanding | <a target="_blank" href="https://lightning.ai/lightning-ai/studios/deploy-open-ai-clip-with-litserve"><img src="https://pl-bolts-doc-images.s3.us-east-2.amazonaws.com/app-2/studio-badge.svg" alt="Open In Studio"/></a>
| [Open AI Whisper](https://lightning.ai/lightning-ai/studios/deploy-open-ai-s-whisper-model)  | **(Audio)** Deploy Open AI Whisper for tasks like speech to text | <a target="_blank" href="https://lightning.ai/lightning-ai/studios/deploy-open-ai-s-whisper-model"><img src="https://pl-bolts-doc-images.s3.us-east-2.amazonaws.com/app-2/studio-badge.svg" alt="Open In Studio"/></a>
| [Stable diffusion 2](https://lightning.ai/lightning-ai/studios/deploy-a-private-api-for-stable-diffusion-2)  | **(Vision)** Deploy Stable diffusion 2 for tasks like image generation | <a target="_blank" href="https://lightning.ai/lightning-ai/studios/deploy-a-private-api-for-stable-diffusion-2"><img src="https://pl-bolts-doc-images.s3.us-east-2.amazonaws.com/app-2/studio-badge.svg" alt="Open In Studio"/></a>

&nbsp;

# Install LitServe
Install LitServe via pip:

```bash
pip install litserve
```

<details>
  <summary>Advanced install options</summary>
&nbsp;

Install the main branch:

```bash
pip install git+https://github.com/Lightning-AI/litserve.git@main
```
&nbsp;

Install from source:

```bash
git clone https://github.com/Lightning-AI/litserve
cd litserve
pip install -e '.[all]'
```

</details>

&nbsp;

# Get started
LitServe is an inference server for AI/ML models that is minimal and highly scalable.

It has 2 simple, minimal APIs - LitAPI and LitServer.

## Implement a server
Here's a hello world example:

<a target="_blank" href="https://lightning.ai/lightning-ai/studios/litserve-hello-world">
  <img src="https://pl-bolts-doc-images.s3.us-east-2.amazonaws.com/app-2/studio-badge.svg" alt="Open In Studio"/>
</a>

```python
# server.py
import litserve as ls

# STEP 1: DEFINE YOUR MODEL API
class SimpleLitAPI(ls.LitAPI):
    def setup(self, device):
        # Setup the model so it can be called in `predict`.
        self.model = lambda x: x**2

    def decode_request(self, request):
        # Convert the request payload to your model input.
        return request["input"]

    def predict(self, x):
        # Run the model on the input and return the output.
        return self.model(x)

    def encode_response(self, output):
        # Convert the model output to a response payload.
        return {"output": output}


# STEP 2: START THE SERVER
if __name__ == "__main__":
    api = SimpleLitAPI()
    server = ls.LitServer(api, accelerator="auto")
    server.run(port=8000)
```

Now run the server via the command-line

```bash
python server.py
```

## Use the server
LitServe automatically generates a client when it starts. Use this client to test the server:

```bash
python client.py
```

Or ping the server yourself directly
```python
import requests
response = requests.post("http://127.0.0.1:8000/predict", json={"input": 4.0})
```

The server expects the client to send a `POST` to the `/predict` URL with a JSON payload.
The way the payload is structured is up to the implementation of the `LitAPI` subclass.

&nbsp;

# Features
LitServe supports multiple advanced state-of-the-art features.

| Feature  | description  |
|---|---|
| Accelerators  | CPU, GPU, Multi-GPU  |
| Auto-GPU  | Detects and auto-runs on all GPUs on a machine  |
| Model types  | LLMs, Vision, Time series, any model type...  |
| ML frameworks  | PyTorch, Jax, Tensorflow, numpy, etc...  |
| Batching | ✅ |
| API authentication | ✅ |
| Full request/response control | ✅ |
| Automatic schema validation | ✅ |
| Handle timeouts | ✅ |
| Handle disconnects | ✅ |
| Streaming | ✅ |

> [!NOTE]
> Our goal is not to jump on every hype train, but instead support features that scale
under the most demanding enterprise deployments.

## Feature details

Explore each feature in detail:

<details>
  <summary>Automatic schema validation</summary>

&nbsp;

Define the request and response as [Pydantic models](https://docs.pydantic.dev/latest/),
to automatically validate the request.

```python
from pydantic import BaseModel


class PredictRequest(BaseModel):
    input: float


class PredictResponse(BaseModel):
    output: float


class SimpleLitAPI(LitAPI):
    def setup(self, device):
        self.model = lambda x: x**2

    def decode_request(self, request: PredictRequest) -> float:
        return request.input

    def predict(self, x):
        return self.model(x)

    def encode_response(self, output: float) -> PredictResponse:
        return PredictResponse(output=output)


if __name__ == "__main__":
    api = SimpleLitAPI()
    server = LitServer(api, accelerator="auto")
    server.run(port=8888)
```

</details>

<details>
    <summary>Automatic accelerator</summary>
&nbsp;

LitServe can automatically select the appropriate GPU or CPU, whichever is available on the user's machine.

```python
# Automatically selects the available accelerator

api = SimpleLitAPI()

# these two are equivalent
server = LitServer(api)
server = LitServer(api, accelerator='auto')
```

`LitServer` accepts an `accelerator` argument which defaults to `"auto"`. It can also be explicitly set to `"cpu"`, `"cuda"`, or
`"mps"` if you wish to manually control the device placement.

The following example shows how to set the accelerator manually:

```python
# Run on CUDA-supported GPUs
server = LitServer(SimpleLitAPI(), accelerator="cuda")

# Run on Apple's Metal-powered GPUs
server = LitServer(SimpleLitAPI(), accelerator="mps")
```

</details>

<details>
  <summary>Serve on GPUs</summary>

&nbsp;

`LitServer` has the ability to coordinate serving from multiple GPUs.

For example, running the API server on a 4-GPU machine, with a PyTorch model served by each GPU:

```python
from fastapi import Request, Response

from litserve import LitAPI, LitServer

import torch
import torch.nn as nn


class Linear(nn.Module):
    def __init__(self):
        super().__init__()
        self.linear = nn.Linear(1, 1)
        self.linear.weight.data.fill_(2.0)
        self.linear.bias.data.fill_(1.0)

    def forward(self, x):
        return self.linear(x)


class SimpleLitAPI(LitAPI):
    def setup(self, device):
        # move the model to the correct device
        # keep track of the device for moving data accordingly
        self.model = Linear().to(device)
        self.device = device

    def decode_request(self, request: Request):
        # get the input and create a 1D tensor on the correct device
        content = request["input"]
        return torch.tensor([content], device=self.device)

    def predict(self, x):
        # the model expects a batch dimension, so create it
        return self.model(x[None, :])

    def encode_response(self, output) -> Response:
        # float will take the output value directly onto CPU memory
        return {"output": float(output)}


if __name__ == "__main__":
    # accelerator="cuda", devices=4 will lead to 4 workers serving the
    # model from "cuda:0", "cuda:1", "cuda:2", "cuda:3" respectively
    server = LitServer(SimpleLitAPI(), accelerator="cuda", devices=4)
    server.run(port=8000)
```

The `devices` variable can also be an array specifying what device id to
run the model on:

```python
server = LitServer(SimpleLitAPI(), accelerator="cuda", devices=[0, 3])
```

Last, you can run multiple copies of the same model from the same device,
if the model is small. The following will load two copies of the model on
each of the 4 GPUs:

```python
server = LitServer(SimpleLitAPI(), accelerator="cuda", devices=4, workers_per_device=2)
```

</details>

<details>
  <summary>Timeouts and disconnections</summary>

&nbsp;

The server will remove a queued request if the client requesting it disconnects.

You can configure a timeout (in seconds) after which clients will receive a `504` HTTP
response (Gateway Timeout) indicating that their request has timed out.

For example, this is how you can configure the server with a timeout of 30 seconds per response.

```python
server = LitServer(SimpleLitAPI(), accelerator="cuda", devices=4, timeout=30)
```

This is useful to avoid requests queuing up beyond the ability of the server to respond.

</details>

<details>
  <summary>Use API key authentication</summary>

&nbsp;

In order to secure the API behind an API key, just define the env var when
starting the server

```bash
LIT_SERVER_API_KEY=supersecretkey python main.py
```

Clients are expected to auth with the same API key set in the `X-API-Key` HTTP header.

</details>

<<<<<<< HEAD
<details>
  <summary>Dynamic batching</summary>
&nbsp;

LitServe can combine individual requests into a batch to improve throughput.
To enable batching, you need to set the `max_batch_size` argument to match the batch size that your model can handle
and implement `LitAPI.predict` to process batched inputs.


```python
import numpy as np
import litserve as ls

class SimpleStreamAPI(ls.LitAPI):
    def setup(self, device) -> None:
        self.model = lambda x: x ** 2

    def decode_request(self, request):
        return np.asarray(request["input"])

    def predict(self, x):
        result = self.model(x)
        return result

    def encode_response(self, output):
        return {"output": output}

if __name__ == "__main__":
    api = SimpleStreamAPI()
    server = ls.LitServer(api, max_batch_size=4, batch_timeout=0.05)
    server.run(port=8000)
```

You can control the wait time to aggregate requests into a batch with the `batch_timeout` argument.
In the above example, the server will wait for 0.05 seconds to combine 4 requests together.

&nbsp;

LitServe automatically stacks NumPy arrays and PyTorch tensors along the batch dimension before calling the
`LitAPI.predict` method, and splits the output across requests afterward. You can customize this behavior by overriding the
`LitAPI.batch` and `LitAPI.unbatch` methods to handle different data types.

```python
class SimpleStreamAPI(ls.LitAPI):
    ...

    def batch(self, inputs):
        return np.stack(inputs)

    def unbatch(self, output):
        return list(output)

    ...
```


</details>
=======

<details>
  <summary>Stream long responses</summary>

>>>>>>> 6906a5d0
&nbsp;

LitServe can stream outputs from the model in real-time, such as returning text one word at a time from a language model.

To enable streaming, you need to set `LitServer(..., stream=True)` and  implement `LitAPI.predict` and `LitAPI.encode_response`
as a generator (a Python function that yields output).

For example, streaming long responses generated over time:

```python
import json
import litserve as ls

class SimpleStreamAPI(ls.LitAPI):
    def setup(self, device) -> None:
        self.model = lambda x, y: x * y

    def decode_request(self, request):
        return request["input"]

    def predict(self, x):
        for i in range(10):
            yield self.model(x, i)

    def encode_response(self, output):
        for out in output:
            yield json.dumps({"output": out})


if __name__ == "__main__":
    api = SimpleStreamAPI()
    server = ls.LitServer(api, stream=True)
    server.run(port=8000)
```

&nbsp;

</details>


# Contribute
LitServe is a community project accepting contributions. Let's make the world's most advanced AI inference engine.

##  Run Tests

Use `pytest` to run tests locally.

First, install test dependencies:

```shell
pip install -r _requirements/test.txt
```

Run the tests
```shell
pytest tests
```


# License

litserve is released under the [Apache 2.0](https://www.apache.org/licenses/LICENSE-2.0) license.
See LICENSE file for details.<|MERGE_RESOLUTION|>--- conflicted
+++ resolved
@@ -373,7 +373,6 @@
 
 </details>
 
-<<<<<<< HEAD
 <details>
   <summary>Dynamic batching</summary>
 &nbsp;
@@ -431,12 +430,11 @@
 
 
 </details>
-=======
+
 
 <details>
   <summary>Stream long responses</summary>
 
->>>>>>> 6906a5d0
 &nbsp;
 
 LitServe can stream outputs from the model in real-time, such as returning text one word at a time from a language model.
