--- conflicted
+++ resolved
@@ -17,15 +17,12 @@
 import subprocess
 import time
 from multiprocessing import Pipe, Manager
-<<<<<<< HEAD
+from asgi_lifespan import LifespanManager
 from litserve import LitAPI
 from fastapi import Request, Response
 
 import torch
 import torch.nn as nn
-=======
-from asgi_lifespan import LifespanManager
->>>>>>> 9f0c054d
 import os
 from httpx import AsyncClient
 
@@ -132,67 +129,6 @@
     process.kill()
 
 
-<<<<<<< HEAD
-class Linear(nn.Module):
-    def __init__(self):
-        super().__init__()
-        self.linear = nn.Linear(1, 1)
-        self.linear.weight.data.fill_(2.0)
-        self.linear.bias.data.fill_(1.0)
-
-    def forward(self, x):
-        return self.linear(x)
-
-
-class SimpleLitAPI(LitAPI):
-    def setup(self, device):
-        self.model = Linear().to(device)
-        self.device = device
-
-    def decode_request(self, request: Request):
-        content = request["input"]
-        return torch.tensor([content], device=self.device)
-
-    def predict(self, x):
-        return self.model(x[None, :])
-
-    def encode_response(self, output) -> Response:
-        return {"output": float(output)}
-
-
-@pytest.mark.parametrize(
-    ("input_accelerator", "expected_accelerator"),
-    [
-        ("cpu", "cpu"),
-        pytest.param(
-            "cuda",
-            "cuda",
-            marks=pytest.mark.skipif(torch.cuda.device_count() == 0, reason="Only tested on Nvidia GPU"),
-        ),
-        pytest.param(
-            None, "cuda", marks=pytest.mark.skipif(torch.cuda.device_count() == 0, reason="Only tested on Nvidia GPU")
-        ),
-        pytest.param(
-            "auto",
-            "cuda",
-            marks=pytest.mark.skipif(torch.cuda.device_count() == 0, reason="Only tested on Nvidia GPU"),
-        ),
-        pytest.param(
-            "auto",
-            "mps",
-            marks=pytest.mark.skipif(not torch.backends.mps.is_available(), reason="Only tested on Apple MPS"),
-        ),
-        pytest.param(
-            None,
-            "mps",
-            marks=pytest.mark.skipif(not torch.backends.mps.is_available(), reason="Only tested on Apple MPS"),
-        ),
-    ],
-)
-def test_auto_accelerator(input_accelerator, expected_accelerator):
-    server = LitServer(SimpleLitAPI(), devices=1, timeout=10, accelerator=input_accelerator)
-    assert server._connector.accelerator == expected_accelerator
-=======
 @pytest.mark.asyncio()
 async def test_stream(simple_stream_api):
     server = LitServer(simple_stream_api, stream=True, timeout=10)
@@ -252,4 +188,64 @@
              `lit_api.encode_response` must generate values using `yield""",
     ):
         LitServer(simple_litapi, stream=True)
->>>>>>> 9f0c054d
+
+
+class Linear(nn.Module):
+    def __init__(self):
+        super().__init__()
+        self.linear = nn.Linear(1, 1)
+        self.linear.weight.data.fill_(2.0)
+        self.linear.bias.data.fill_(1.0)
+
+    def forward(self, x):
+        return self.linear(x)
+
+
+class SimpleLitAPI(LitAPI):
+    def setup(self, device):
+        self.model = Linear().to(device)
+        self.device = device
+
+    def decode_request(self, request: Request):
+        content = request["input"]
+        return torch.tensor([content], device=self.device)
+
+    def predict(self, x):
+        return self.model(x[None, :])
+
+    def encode_response(self, output) -> Response:
+        return {"output": float(output)}
+
+
+@pytest.mark.parametrize(
+    ("input_accelerator", "expected_accelerator"),
+    [
+        ("cpu", "cpu"),
+        pytest.param(
+            "cuda",
+            "cuda",
+            marks=pytest.mark.skipif(torch.cuda.device_count() == 0, reason="Only tested on Nvidia GPU"),
+        ),
+        pytest.param(
+            None, "cuda", marks=pytest.mark.skipif(torch.cuda.device_count() == 0, reason="Only tested on Nvidia GPU")
+        ),
+        pytest.param(
+            "auto",
+            "cuda",
+            marks=pytest.mark.skipif(torch.cuda.device_count() == 0, reason="Only tested on Nvidia GPU"),
+        ),
+        pytest.param(
+            "auto",
+            "mps",
+            marks=pytest.mark.skipif(not torch.backends.mps.is_available(), reason="Only tested on Apple MPS"),
+        ),
+        pytest.param(
+            None,
+            "mps",
+            marks=pytest.mark.skipif(not torch.backends.mps.is_available(), reason="Only tested on Apple MPS"),
+        ),
+    ],
+)
+def test_auto_accelerator(input_accelerator, expected_accelerator):
+    server = LitServer(SimpleLitAPI(), devices=1, timeout=10, accelerator=input_accelerator)
+    assert server._connector.accelerator == expected_accelerator